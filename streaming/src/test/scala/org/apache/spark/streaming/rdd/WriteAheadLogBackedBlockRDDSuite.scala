/*
 * Licensed to the Apache Software Foundation (ASF) under one or more
 * contributor license agreements.  See the NOTICE file distributed with
 * this work for additional information regarding copyright ownership.
 * The ASF licenses this file to You under the Apache License, Version 2.0
 * (the "License"); you may not use this file except in compliance with
 * the License.  You may obtain a copy of the License at
 *
 *    http://www.apache.org/licenses/LICENSE-2.0
 *
 * Unless required by applicable law or agreed to in writing, software
 * distributed under the License is distributed on an "AS IS" BASIS,
 * WITHOUT WARRANTIES OR CONDITIONS OF ANY KIND, either express or implied.
 * See the License for the specific language governing permissions and
 * limitations under the License.
 */
package org.apache.spark.streaming.rdd

import java.io.File

import scala.util.Random

import org.apache.hadoop.conf.Configuration
import org.scalatest.{BeforeAndAfterAll, BeforeAndAfterEach, FunSuite}

import org.apache.spark.storage.{BlockId, BlockManager, StorageLevel, StreamBlockId}
import org.apache.spark.streaming.util.{FileBasedWriteAheadLogSegment, FileBasedWriteAheadLogWriter}
import org.apache.spark.util.Utils
import org.apache.spark.{SparkConf, SparkContext}

class WriteAheadLogBackedBlockRDDSuite
  extends FunSuite with BeforeAndAfterAll with BeforeAndAfterEach {

  val conf = new SparkConf()
    .setMaster("local[2]")
    .setAppName(this.getClass.getSimpleName)

  val hadoopConf = new Configuration()

  var sparkContext: SparkContext = null
  var blockManager: BlockManager = null
  var dir: File = null

  override def beforeEach(): Unit = {
    dir = Utils.createTempDir()
  }

  override def afterEach(): Unit = {
    Utils.deleteRecursively(dir)
  }

  override def beforeAll(): Unit = {
    sparkContext = new SparkContext(conf)
    blockManager = sparkContext.env.blockManager
  }

  override def afterAll(): Unit = {
    // Copied from LocalSparkContext, simpler than to introduced test dependencies to core tests.
    sparkContext.stop()
    System.clearProperty("spark.driver.port")
  }

  test("Read data available in block manager and write ahead log") {
    testRDD(5, 5)
  }

  test("Read data available only in block manager, not in write ahead log") {
    testRDD(5, 0)
  }

  test("Read data available only in write ahead log, not in block manager") {
    testRDD(0, 5)
  }

  test("Read data available only in write ahead log, and test storing in block manager") {
    testRDD(0, 5, testStoreInBM = true)
  }

  test("Read data with partially available in block manager, and rest in write ahead log") {
    testRDD(3, 2)
  }

  /**
   * Test the WriteAheadLogBackedRDD, by writing some partitions of the data to block manager
   * and the rest to a write ahead log, and then reading reading it all back using the RDD.
   * It can also test if the partitions that were read from the log were again stored in
   * block manager.
   * @param numPartitionsInBM Number of partitions to write to the Block Manager
   * @param numPartitionsInWAL Number of partitions to write to the Write Ahead Log
   * @param testStoreInBM Test whether blocks read from log are stored back into block manager
   */
  private def testRDD(
      numPartitionsInBM: Int, numPartitionsInWAL: Int, testStoreInBM: Boolean = false) {
    val numBlocks = numPartitionsInBM + numPartitionsInWAL
    val data = Seq.fill(numBlocks, 10)(scala.util.Random.nextString(50))

    // Put the necessary blocks in the block manager
    val blockIds = Array.fill(numBlocks)(StreamBlockId(Random.nextInt(), Random.nextInt()))
    data.zip(blockIds).take(numPartitionsInBM).foreach { case(block, blockId) =>
      blockManager.putIterator(blockId, block.iterator, StorageLevel.MEMORY_ONLY_SER)
    }

    // Generate write ahead log file segments
    val recordHandles = generateFakeRecordHandles(numPartitionsInBM) ++
      generateWALRecordHandles(data.takeRight(numPartitionsInWAL),
        blockIds.takeRight(numPartitionsInWAL))

    // Make sure that the left `numPartitionsInBM` blocks are in block manager, and others are not
    require(
      blockIds.take(numPartitionsInBM).forall(blockManager.get(_).nonEmpty),
      "Expected blocks not in BlockManager"
    )
    require(
      blockIds.takeRight(numPartitionsInWAL).forall(blockManager.get(_).isEmpty),
      "Unexpected blocks in BlockManager"
    )

    // Make sure that the right `numPartitionsInWAL` blocks are in WALs, and other are not
    require(
      recordHandles.takeRight(numPartitionsInWAL).forall(s =>
        new File(s.path.stripPrefix("file://")).exists()),
      "Expected blocks not in write ahead log"
    )
    require(
      recordHandles.take(numPartitionsInBM).forall(s =>
        !new File(s.path.stripPrefix("file://")).exists()),
      "Unexpected blocks in write ahead log"
    )

    // Create the RDD and verify whether the returned data is correct
    val rdd = new WriteAheadLogBackedBlockRDD[String](sparkContext, blockIds.toArray,
<<<<<<< HEAD
      segments.toArray, storeInBlockManager = false, storageLevel = StorageLevel.MEMORY_ONLY)
=======
      recordHandles.toArray, storeInBlockManager = false, StorageLevel.MEMORY_ONLY)
>>>>>>> f8cbb0a4
    assert(rdd.collect() === data.flatten)

    if (testStoreInBM) {
      val rdd2 = new WriteAheadLogBackedBlockRDD[String](sparkContext, blockIds.toArray,
<<<<<<< HEAD
        segments.toArray, storeInBlockManager = true, storageLevel = StorageLevel.MEMORY_ONLY)
=======
        recordHandles.toArray, storeInBlockManager = true, StorageLevel.MEMORY_ONLY)
>>>>>>> f8cbb0a4
      assert(rdd2.collect() === data.flatten)
      assert(
        blockIds.forall(blockManager.get(_).nonEmpty),
        "All blocks not found in block manager"
      )
    }
  }

  private def generateWALRecordHandles(
      blockData: Seq[Seq[String]],
      blockIds: Seq[BlockId]
    ): Seq[FileBasedWriteAheadLogSegment] = {
    require(blockData.size === blockIds.size)
    val writer = new FileBasedWriteAheadLogWriter(new File(dir, "logFile").toString, hadoopConf)
    val segments = blockData.zip(blockIds).map { case (data, id) =>
      writer.write(blockManager.dataSerialize(id, data.iterator))
    }
    writer.close()
    segments
  }

  private def generateFakeRecordHandles(count: Int): Seq[FileBasedWriteAheadLogSegment] = {
    Array.fill(count)(new FileBasedWriteAheadLogSegment("random", 0L, 0))
  }
}<|MERGE_RESOLUTION|>--- conflicted
+++ resolved
@@ -129,20 +129,12 @@
 
     // Create the RDD and verify whether the returned data is correct
     val rdd = new WriteAheadLogBackedBlockRDD[String](sparkContext, blockIds.toArray,
-<<<<<<< HEAD
-      segments.toArray, storeInBlockManager = false, storageLevel = StorageLevel.MEMORY_ONLY)
-=======
-      recordHandles.toArray, storeInBlockManager = false, StorageLevel.MEMORY_ONLY)
->>>>>>> f8cbb0a4
+      recordHandles.toArray, storeInBlockManager = false, storageLevel = StorageLevel.MEMORY_ONLY)
     assert(rdd.collect() === data.flatten)
 
     if (testStoreInBM) {
       val rdd2 = new WriteAheadLogBackedBlockRDD[String](sparkContext, blockIds.toArray,
-<<<<<<< HEAD
-        segments.toArray, storeInBlockManager = true, storageLevel = StorageLevel.MEMORY_ONLY)
-=======
-        recordHandles.toArray, storeInBlockManager = true, StorageLevel.MEMORY_ONLY)
->>>>>>> f8cbb0a4
+        recordHandles.toArray, storeInBlockManager = true, storageLevel = StorageLevel.MEMORY_ONLY)
       assert(rdd2.collect() === data.flatten)
       assert(
         blockIds.forall(blockManager.get(_).nonEmpty),
