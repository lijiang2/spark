/*
 * Licensed to the Apache Software Foundation (ASF) under one or more
 * contributor license agreements.  See the NOTICE file distributed with
 * this work for additional information regarding copyright ownership.
 * The ASF licenses this file to You under the Apache License, Version 2.0
 * (the "License"); you may not use this file except in compliance with
 * the License.  You may obtain a copy of the License at
 *
 *    http://www.apache.org/licenses/LICENSE-2.0
 *
 * Unless required by applicable law or agreed to in writing, software
 * distributed under the License is distributed on an "AS IS" BASIS,
 * WITHOUT WARRANTIES OR CONDITIONS OF ANY KIND, either express or implied.
 * See the License for the specific language governing permissions and
 * limitations under the License.
 */

package org.apache.spark.streaming.rdd

import java.io.{IOException, ObjectInputStream, ObjectOutputStream}

import scala.collection.mutable.ArrayBuffer
import scala.reflect.ClassTag

import org.apache.spark.rdd.{MapPartitionsRDD, RDD}
import org.apache.spark.streaming.{Time, StateImpl, State}
import org.apache.spark.streaming.util.{EmptyStateMap, StateMap}
import org.apache.spark.util.Utils
import org.apache.spark._

/**
 * Record storing the keyed-state [[TrackStateRDD]]. Each record contains a [[StateMap]] and a
 * sequence of records returned by the tracking function of `trackStateByKey`.
 */
private[streaming] case class TrackStateRDDRecord[K, S, E](
    var stateMap: StateMap[K, S], var emittedRecords: Seq[E])

private[streaming] object TrackStateRDDRecord {
  def updateRecordWithData[K: ClassTag, V: ClassTag, S: ClassTag, E: ClassTag](
    prevRecord: Option[TrackStateRDDRecord[K, S, E]],
    dataIterator: Iterator[(K, V)],
    updateFunction: (Time, K, Option[V], State[S]) => Option[E],
    batchTime: Time,
    timeoutThresholdTime: Option[Long],
    removeTimedoutData: Boolean
  ): TrackStateRDDRecord[K, S, E] = {
    // Create a new state map by cloning the previous one (if it exists) or by creating an empty one
    val newStateMap = prevRecord.map { _.stateMap.copy() }. getOrElse { new EmptyStateMap[K, S]() }

    val emittedRecords = new ArrayBuffer[E]
    val wrappedState = new StateImpl[S]()

    // Call the tracking function on each record in the data iterator, and accordingly
    // update the states touched, and collect the data returned by the tracking function
    dataIterator.foreach { case (key, value) =>
      wrappedState.wrap(newStateMap.get(key))
      val emittedRecord = updateFunction(batchTime, key, Some(value), wrappedState)
      if (wrappedState.isRemoved) {
        newStateMap.remove(key)
      } else if (wrappedState.isUpdated || timeoutThresholdTime.isDefined) {
        newStateMap.put(key, wrappedState.get(), batchTime.milliseconds)
      }
      emittedRecords ++= emittedRecord
    }

    // Get the timed out state records, call the tracking function on each and collect the
    // data returned
    if (removeTimedoutData && timeoutThresholdTime.isDefined) {
      newStateMap.getByTime(timeoutThresholdTime.get).foreach { case (key, state, _) =>
        wrappedState.wrapTiminoutState(state)
        val emittedRecord = updateFunction(batchTime, key, None, wrappedState)
        emittedRecords ++= emittedRecord
        newStateMap.remove(key)
      }
    }

    TrackStateRDDRecord(newStateMap, emittedRecords)
  }
}

/**
 * Partition of the [[TrackStateRDD]], which depends on corresponding partitions of prev state
 * RDD, and a partitioned keyed-data RDD
 */
private[streaming] class TrackStateRDDPartition(
    idx: Int,
    @transient private var prevStateRDD: RDD[_],
    @transient private var partitionedDataRDD: RDD[_]) extends Partition {

  private[rdd] var previousSessionRDDPartition: Partition = null
  private[rdd] var partitionedDataRDDPartition: Partition = null

  override def index: Int = idx
  override def hashCode(): Int = idx

  @throws(classOf[IOException])
  private def writeObject(oos: ObjectOutputStream): Unit = Utils.tryOrIOException {
    // Update the reference to parent split at the time of task serialization
    previousSessionRDDPartition = prevStateRDD.partitions(index)
    partitionedDataRDDPartition = partitionedDataRDD.partitions(index)
    oos.defaultWriteObject()
  }
}


/**
 * RDD storing the keyed-state of `trackStateByKey` and corresponding emitted records.
 * Each partition of this RDD has a single record of type [[TrackStateRDDRecord]]. This contains a
 * [[StateMap]] (containing the keyed-states) and the sequence of records returned by the tracking
 * function of  `trackStateByKey`.
 * @param prevStateRDD The previous TrackStateRDD on whose StateMap data `this` RDD will be created
 * @param partitionedDataRDD The partitioned data RDD which is used update the previous StateMaps
 *                           in the `prevStateRDD` to create `this` RDD
 * @param trackingFunction The function that will be used to update state and return new data
 * @param batchTime        The time of the batch to which this RDD belongs to. Use to update
 * @param timeoutThresholdTime The time to indicate which keys are timeout
 */
private[streaming] class TrackStateRDD[K: ClassTag, V: ClassTag, S: ClassTag, E: ClassTag](
    private var prevStateRDD: RDD[TrackStateRDDRecord[K, S, E]],
    private var partitionedDataRDD: RDD[(K, V)],
<<<<<<< HEAD
    trackingFunction: (Time, K, Option[V], State[S]) => Option[E],
    batchTime: Time,
    timeoutThresholdTime: Option[Long]
  ) extends RDD[TrackStateRDDRecord[K, S, E]](
=======
    trackingFunction: (Time, K, Option[V], State[S]) => Option[T],
    batchTime: Time,
    timeoutThresholdTime: Option[Long]
  ) extends RDD[TrackStateRDDRecord[K, S, T]](
>>>>>>> 0f1d00a9
    partitionedDataRDD.sparkContext,
    List(
      new OneToOneDependency[TrackStateRDDRecord[K, S, E]](prevStateRDD),
      new OneToOneDependency(partitionedDataRDD))
  ) {

  @volatile private var doFullScan = false

  require(prevStateRDD.partitioner.nonEmpty)
  require(partitionedDataRDD.partitioner == prevStateRDD.partitioner)

  override val partitioner = prevStateRDD.partitioner

  override def checkpoint(): Unit = {
    super.checkpoint()
    doFullScan = true
  }

  override def compute(
      partition: Partition, context: TaskContext): Iterator[TrackStateRDDRecord[K, S, E]] = {

    val stateRDDPartition = partition.asInstanceOf[TrackStateRDDPartition]
    val prevStateRDDIterator = prevStateRDD.iterator(
      stateRDDPartition.previousSessionRDDPartition, context)
    val dataIterator = partitionedDataRDD.iterator(
      stateRDDPartition.partitionedDataRDDPartition, context)

    val prevRecord = if (prevStateRDDIterator.hasNext) Some(prevStateRDDIterator.next()) else None
    val newRecord = TrackStateRDDRecord.updateRecordWithData(
      prevRecord,
      dataIterator,
      trackingFunction,
      batchTime,
      timeoutThresholdTime,
      removeTimedoutData = doFullScan // remove timedout data only when full scan is enabled
    )
    Iterator(newRecord)
  }

  override protected def getPartitions: Array[Partition] = {
    Array.tabulate(prevStateRDD.partitions.length) { i =>
      new TrackStateRDDPartition(i, prevStateRDD, partitionedDataRDD)}
  }

  override def clearDependencies(): Unit = {
    super.clearDependencies()
    prevStateRDD = null
    partitionedDataRDD = null
  }

  def setFullScan(): Unit = {
    doFullScan = true
  }
}

private[streaming] object TrackStateRDD {

  def createFromPairRDD[K: ClassTag, V: ClassTag, S: ClassTag, T: ClassTag](
      pairRDD: RDD[(K, S)],
      partitioner: Partitioner,
      updateTime: Time): TrackStateRDD[K, V, S, T] = {

    val rddOfTrackStateRecords = pairRDD.partitionBy(partitioner).mapPartitions ({ iterator =>
      val stateMap = StateMap.create[K, S](SparkEnv.get.conf)
      iterator.foreach { case (key, state) => stateMap.put(key, state, updateTime.milliseconds) }
      Iterator(TrackStateRDDRecord(stateMap, Seq.empty[T]))
    }, preservesPartitioning = true)

    val emptyDataRDD = pairRDD.sparkContext.emptyRDD[(K, V)].partitionBy(partitioner)

    val noOpFunc = (time: Time, key: K, value: Option[V], state: State[S]) => None

    new TrackStateRDD[K, V, S, T](rddOfTrackStateRecords, emptyDataRDD, noOpFunc, updateTime, None)
  }
}

private[streaming] class EmittedRecordsRDD[K: ClassTag, V: ClassTag, S: ClassTag, T: ClassTag](
    parent: TrackStateRDD[K, V, S, T]) extends RDD[T](parent) {
  override protected def getPartitions: Array[Partition] = parent.partitions
  override def compute(partition: Partition, context: TaskContext): Iterator[T] = {
    parent.compute(partition, context).flatMap { _.emittedRecords }
  }
}<|MERGE_RESOLUTION|>--- conflicted
+++ resolved
@@ -118,17 +118,10 @@
 private[streaming] class TrackStateRDD[K: ClassTag, V: ClassTag, S: ClassTag, E: ClassTag](
     private var prevStateRDD: RDD[TrackStateRDDRecord[K, S, E]],
     private var partitionedDataRDD: RDD[(K, V)],
-<<<<<<< HEAD
     trackingFunction: (Time, K, Option[V], State[S]) => Option[E],
     batchTime: Time,
     timeoutThresholdTime: Option[Long]
   ) extends RDD[TrackStateRDDRecord[K, S, E]](
-=======
-    trackingFunction: (Time, K, Option[V], State[S]) => Option[T],
-    batchTime: Time,
-    timeoutThresholdTime: Option[Long]
-  ) extends RDD[TrackStateRDDRecord[K, S, T]](
->>>>>>> 0f1d00a9
     partitionedDataRDD.sparkContext,
     List(
       new OneToOneDependency[TrackStateRDDRecord[K, S, E]](prevStateRDD),
