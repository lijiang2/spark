--- conflicted
+++ resolved
@@ -29,88 +29,6 @@
 import org.apache.spark.SparkConf
 import org.apache.spark.storage.StorageLevel
 import org.apache.spark.streaming.{Milliseconds, StreamingContext}
-<<<<<<< HEAD
-import org.apache.spark.util.Utils
-
-/**
- * This is an abstract base class for Kafka testsuites. This has the functionality to set up
- * and tear down local Kafka servers, and to push data using Kafka producers.
- */
-abstract class KafkaStreamSuiteBase extends FunSuite with Eventually with Logging {
-
-  private val zkHost = "localhost"
-  private var zkPort: Int = 0
-  private val zkConnectionTimeout = 6000
-  private val zkSessionTimeout = 6000
-  private var zookeeper: EmbeddedZookeeper = _
-  private val brokerHost = "localhost"
-  private var brokerPort = 9092
-  private var brokerConf: KafkaConfig = _
-  private var server: KafkaServer = _
-  private var producer: Producer[String, String] = _
-  private var zkReady = false
-  private var brokerReady = false
-
-  protected var zkClient: ZkClient = _
-
-  def zkAddress: String = {
-    assert(zkReady, "Zookeeper not setup yet or already torn down, cannot get zookeeper address")
-    s"$zkHost:$zkPort"
-  }
-
-  def brokerAddress: String = {
-    assert(brokerReady, "Kafka not setup yet or already torn down, cannot get broker address")
-    s"$brokerHost:$brokerPort"
-  }
-
-  def setupKafka() {
-    // Zookeeper server startup
-    zookeeper = new EmbeddedZookeeper(s"$zkHost:$zkPort")
-    // Get the actual zookeeper binding port
-    zkPort = zookeeper.actualPort
-    zkReady = true
-    logInfo("==================== Zookeeper Started ====================")
-
-    zkClient = new ZkClient(zkAddress, zkSessionTimeout, zkConnectionTimeout, ZKStringSerializer)
-    logInfo("==================== Zookeeper Client Created ====================")
-
-    // Kafka broker startup
-    var bindSuccess: Boolean = false
-    while(!bindSuccess) {
-      try {
-        brokerConf = new KafkaConfig(brokerConfig)
-        server = new KafkaServer(brokerConf)
-        server.startup()
-        logInfo("==================== Kafka Broker Started ====================")
-        bindSuccess = true
-      } catch {
-        case e: KafkaException =>
-          if (e.getMessage != null && e.getMessage.contains("Socket server failed to bind to")) {
-            brokerPort += 1
-          }
-        case e: Exception => throw new Exception("Kafka server create failed", e)
-      }
-    }
-
-    Thread.sleep(2000)
-    logInfo("==================== Kafka + Zookeeper Ready ====================")
-    brokerReady = true
-  }
-
-  def tearDownKafka() {
-    brokerReady = false
-    zkReady = false
-    if (producer != null) {
-      producer.close()
-      producer = null
-    }
-
-    if (server != null) {
-      server.shutdown()
-      server = null
-    }
-=======
->>>>>>> 82bb7fd4
 
 class KafkaStreamSuite extends FunSuite with Eventually with BeforeAndAfterAll {
   private var ssc: StreamingContext = _
@@ -121,98 +39,7 @@
     kafkaTestUtils.setup()
   }
 
-<<<<<<< HEAD
-  def createTopic(topic: String) {
-    AdminUtils.createTopic(zkClient, topic, 1, 1)
-    // wait until metadata is propagated
-    waitUntilMetadataIsPropagated(Seq(server), topic, 0)
-    logInfo(s"==================== Topic $topic Created ====================")
-  }
-
-  def sendMessages(topic: String, messageToFreq: Map[String, Int]) {
-    val messages = messageToFreq.flatMap { case (s, freq) => Seq.fill(freq)(s) }.toArray
-    sendMessages(topic, messages)
-  }
-  
-  def sendMessages(topic: String, messages: Array[String]) {
-    producer = new Producer[String, String](new ProducerConfig(producerConfig))
-    producer.send(messages.map { new KeyedMessage[String, String](topic, _ ) }: _*)
-    producer.close()
-    logInfo(s"==================== Sent Messages: ${messages.mkString(", ")} ====================")
-  }
-
-  private def brokerConfig: Properties = {
-    val props = new Properties()
-    props.put("broker.id", "0")
-    props.put("host.name", "localhost")
-    props.put("port", brokerPort.toString)
-    props.put("log.dir", Utils.createTempDir().getAbsolutePath)
-    props.put("zookeeper.connect", zkAddress)
-    props.put("log.flush.interval.messages", "1")
-    props.put("replica.socket.timeout.ms", "1500")
-    props
-  }
-
-  private def producerConfig: Properties = {
-    val brokerAddr = brokerConf.hostName + ":" + brokerConf.port
-    val props = new Properties()
-    props.put("metadata.broker.list", brokerAddr)
-    props.put("serializer.class", classOf[StringEncoder].getName)
-    props
-  }
-
-  private def waitUntilMetadataIsPropagated(servers: Seq[KafkaServer], topic: String, partition: Int): Int = {
-    var leader: Int = -1
-    eventually(timeout(1000 milliseconds), interval(100 milliseconds)) {
-      assert(servers.forall { server =>
-        val partitionStateOpt = server.apis.metadataCache.getPartitionInfo(topic, partition)
-        partitionStateOpt match {
-          case Some(partitionState) =>
-            leader = partitionState.leaderIsrAndControllerEpoch.leaderAndIsr.leader
-            leader >= 0 // is valid broker id
-          case _ => false
-        }
-      }, s"Partition [$topic, $partition] metadata not propagated after timeout")
-    }
-    leader
-  }
-
-  class EmbeddedZookeeper(val zkConnect: String) {
-    val random = new Random()
-    val snapshotDir = Utils.createTempDir()
-    val logDir = Utils.createTempDir()
-
-    val zookeeper = new ZooKeeperServer(snapshotDir, logDir, 500)
-    val (ip, port) = {
-      val splits = zkConnect.split(":")
-      (splits(0), splits(1).toInt)
-    }
-    val factory = new NIOServerCnxnFactory()
-    factory.configure(new InetSocketAddress(ip, port), 16)
-    factory.startup(zookeeper)
-
-    val actualPort = factory.getLocalPort
-
-    def shutdown() {
-      factory.shutdown()
-      Utils.deleteRecursively(snapshotDir)
-      Utils.deleteRecursively(logDir)
-    }
-  }
-}
-
-
-class KafkaStreamSuite extends KafkaStreamSuiteBase with BeforeAndAfter {
-  var ssc: StreamingContext = _
-
-  before {
-    setupKafka()
-  }
-
-  after {
-=======
   override def afterAll(): Unit = {
->>>>>>> 82bb7fd4
     if (ssc != null) {
       ssc.stop()
       ssc = null
