--- conflicted
+++ resolved
@@ -21,22 +21,18 @@
 
 import scala.collection.mutable.ArrayBuffer
 
+import org.apache.hadoop.conf.Configuration
 import org.apache.hadoop.fs.Path
 
 import org.apache.spark.{SparkEnv, SparkException, TaskContext, TaskContextImpl}
 import org.apache.spark.internal.Logging
-<<<<<<< HEAD
-import org.apache.spark.sql.{DataFrame, SQLContext}
+import org.apache.spark.sql.{DataFrame, SparkSession}
 import org.apache.spark.sql.catalyst.InternalRow
 import org.apache.spark.sql.catalyst.expressions._
 import org.apache.spark.sql.execution.UnsafeKVExternalSorter
 import org.apache.spark.sql.execution.datasources.{FileFormat, OutputWriter, PartitioningUtils}
 import org.apache.spark.sql.types.{StringType, StructType}
 import org.apache.spark.util.SerializableConfiguration
-=======
-import org.apache.spark.sql.{DataFrame, SparkSession}
-import org.apache.spark.sql.execution.datasources.FileFormat
->>>>>>> 607f5034
 
 object FileStreamSink {
   // The name of the subdirectory that is used to store metadata about which files are valid.
@@ -60,13 +56,15 @@
   private val basePath = new Path(path)
   private val logPath = new Path(basePath, FileStreamSink.metadataDir)
   private val fileLog = new FileStreamSinkLog(sparkSession, logPath.toUri.toString)
-  private val fs = basePath.getFileSystem(sparkSession.sessionState.newHadoopConf())
+  private val hadoopConf = sparkSession.sessionState.newHadoopConf()
+  private val fs = basePath.getFileSystem(hadoopConf)
 
   override def addBatch(batchId: Long, data: DataFrame): Unit = {
     if (batchId <= fileLog.getLatest().map(_._1).getOrElse(-1L)) {
       logInfo(s"Skipping already committed batch $batchId")
     } else {
-      val writer = new FileStreamSinkWriter(data, fileFormat, path, partitionColumnNames, options)
+      val writer = new FileStreamSinkWriter(
+        data, fileFormat, path, partitionColumnNames, hadoopConf, options)
       val fileStatuses = writer.write()
       if (fileLog.add(batchId, fileStatuses)) {
         logInfo(s"Committed batch $batchId")
@@ -76,7 +74,6 @@
     }
   }
 
-<<<<<<< HEAD
   override def toString: String = s"FileSink[$path]"
 }
 
@@ -91,20 +88,20 @@
     fileFormat: FileFormat,
     basePath: String,
     partitionColumnNames: Seq[String],
+    hadoopConf: Configuration,
     options: Map[String, String]) extends Serializable with Logging {
 
   PartitioningUtils.validatePartitionColumnDataTypes(
     data.schema, partitionColumnNames, data.sqlContext.conf.caseSensitiveAnalysis)
 
-  private val serializableConf = new SerializableConfiguration(
-    data.sqlContext.sparkContext.hadoopConfiguration)
+  private val serializableConf = new SerializableConfiguration(hadoopConf)
   private val dataSchema = data.schema
   private val dataColumns = data.logicalPlan.output
 
   // Get the actual partition columns as attributes after matching them by name with
   // the given columns names.
   private val partitionColumns = partitionColumnNames.map { col =>
-    val nameEquality = if (data.sqlContext.conf.caseSensitiveAnalysis) {
+    val nameEquality = if (data.sparkSession.sessionState.conf.caseSensitiveAnalysis) {
       org.apache.spark.sql.catalyst.analysis.caseSensitiveResolution
     } else {
       org.apache.spark.sql.catalyst.analysis.caseInsensitiveResolution
@@ -119,18 +116,6 @@
   private val writeColumns = {
     val partitionSet = AttributeSet(partitionColumns)
     dataColumns.filterNot(partitionSet.contains)
-=======
-  /** Writes the [[DataFrame]] to a UUID-named dir, returning the list of files paths. */
-  private def writeFiles(data: DataFrame): Array[Path] = {
-    val file = new Path(basePath, UUID.randomUUID().toString).toUri.toString
-    data.write.parquet(file)
-    sparkSession.read
-        .schema(data.schema)
-        .parquet(file)
-        .inputFiles
-        .map(new Path(_))
-        .filterNot(_.getName.startsWith("_"))
->>>>>>> 607f5034
   }
 
   // An OutputWriterFactory for generating writers in the executors for writing the files.
