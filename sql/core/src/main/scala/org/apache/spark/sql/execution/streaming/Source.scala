/*
 * Licensed to the Apache Software Foundation (ASF) under one or more
 * contributor license agreements.  See the NOTICE file distributed with
 * this work for additional information regarding copyright ownership.
 * The ASF licenses this file to You under the Apache License, Version 2.0
 * (the "License"); you may not use this file except in compliance with
 * the License.  You may obtain a copy of the License at
 *
 *    http://www.apache.org/licenses/LICENSE-2.0
 *
 * Unless required by applicable law or agreed to in writing, software
 * distributed under the License is distributed on an "AS IS" BASIS,
 * WITHOUT WARRANTIES OR CONDITIONS OF ANY KIND, either express or implied.
 * See the License for the specific language governing permissions and
 * limitations under the License.
 */

package org.apache.spark.sql.execution.streaming

import org.apache.spark.rdd.RDD
import org.apache.spark.sql.{DataFrame, SQLContext}
import org.apache.spark.sql.catalyst.InternalRow
import org.apache.spark.sql.catalyst.expressions.Attribute
import org.apache.spark.sql.catalyst.plans.logical.LeafNode
import org.apache.spark.sql.types.StructType

trait Source  {

  /** Returns the schema of the data from this source */
  def schema: StructType

  /** Returns the maximum offset that can be retrieved from the source. */
  def offset: Offset

  /**
   * Returns the data between the `start` and `end` offsets.  This function must always return
   * the same set of data for any given pair of offsets.
   */
  def getSlice(sqlContext: SQLContext, start: Option[Offset], end: Offset): RDD[InternalRow]
<<<<<<< HEAD
}

object Source {
  def toDF(source: Source)(implicit sqlContext: SQLContext): DataFrame = {
    new DataFrame(sqlContext, SourceLeafNode(source))
  }
}

case class SourceLeafNode(source: Source, output: Seq[Attribute]) extends LeafNode {
  override def toString(): String = source.toString
}

object SourceLeafNode {
  def apply(source: Source): SourceLeafNode = SourceLeafNode(source, source.schema.toAttributes)
=======

  /** For testing. */
  def restart(): Source
}

case class StreamingRelation(source: Source, output: Seq[Attribute]) extends LeafNode {
  override def toString: String = source.toString
}

object StreamingRelation {
  def apply(source: Source): StreamingRelation =
    StreamingRelation(source, source.schema.toAttributes)
>>>>>>> d133dbbe
}
<|MERGE_RESOLUTION|>--- conflicted
+++ resolved
@@ -37,26 +37,17 @@
    * the same set of data for any given pair of offsets.
    */
   def getSlice(sqlContext: SQLContext, start: Option[Offset], end: Offset): RDD[InternalRow]
-<<<<<<< HEAD
+
+  /** For testing. */
+  def restart(): Source
 }
 
 object Source {
   def toDF(source: Source)(implicit sqlContext: SQLContext): DataFrame = {
-    new DataFrame(sqlContext, SourceLeafNode(source))
+    new DataFrame(sqlContext, StreamingRelation(source))
   }
 }
 
-case class SourceLeafNode(source: Source, output: Seq[Attribute]) extends LeafNode {
-  override def toString(): String = source.toString
-}
-
-object SourceLeafNode {
-  def apply(source: Source): SourceLeafNode = SourceLeafNode(source, source.schema.toAttributes)
-=======
-
-  /** For testing. */
-  def restart(): Source
-}
 
 case class StreamingRelation(source: Source, output: Seq[Attribute]) extends LeafNode {
   override def toString: String = source.toString
@@ -65,5 +56,4 @@
 object StreamingRelation {
   def apply(source: Source): StreamingRelation =
     StreamingRelation(source, source.schema.toAttributes)
->>>>>>> d133dbbe
 }
