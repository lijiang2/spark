--- conflicted
+++ resolved
@@ -36,29 +36,10 @@
 /**
  * Shared utility methods for performing Kinesis tests that actually transfer data
  */
-<<<<<<< HEAD
 private class KinesisTestUtils extends Logging {
 
   val endpointUrl = "https://kinesis.us-west-2.amazonaws.com"
   val regionName = RegionUtils.getRegionByEndpoint(endpointUrl).getName()
-=======
-private class KinesisTestUtils(val endpointUrl: String, _regionName: String) extends Logging {
-
-  def this() {
-    this("https://kinesis.us-west-2.amazonaws.com", "")
-  }
-
-  def this(endpointUrl: String) {
-    this(endpointUrl, "")
-  }
-
-  val regionName = if (_regionName.length == 0) {
-    RegionUtils.getRegionByEndpoint(endpointUrl).getName()
-  } else {
-    RegionUtils.getRegion(_regionName).getName()
-  }
->>>>>>> a0cc0175
-
   val streamShardCount = 2
 
   private val createStreamTimeoutSeconds = 300
