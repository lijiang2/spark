--- conflicted
+++ resolved
@@ -53,25 +53,15 @@
     -Dusername=$GIT_USERNAME -Dpassword=$GIT_PASSWORD \
     -Dmaven.javadoc.skip=true \
     -Dhadoop.version=2.2.0 -Dyarn.version=2.2.0 \
-<<<<<<< HEAD
-    -Pyarn -Phive -Phadoop-2.2 -Pspark-ganglia-lgpl\
-    -Pspark-kinesis-asl\
-=======
-    -Pyarn -Phive -Phive-thriftserver -Phadoop-2.2 -Pspark-ganglia-lgpl\
->>>>>>> dc965364
     -Dtag=$GIT_TAG -DautoVersionSubmodules=true \
+    -Pyarn -Phive -Phive-thriftserver -Phadoop-2.2 -Pspark-ganglia-lgpl -Pkinesis-asl \
     --batch-mode release:prepare
 
   mvn -DskipTests \
     -Darguments="-DskipTests=true -Dmaven.javadoc.skip=true -Dhadoop.version=2.2.0 -Dyarn.version=2.2.0 -Dgpg.passphrase=${GPG_PASSPHRASE}" \
     -Dhadoop.version=2.2.0 -Dyarn.version=2.2.0 \
     -Dmaven.javadoc.skip=true \
-<<<<<<< HEAD
-    -Pyarn -Phive -Phadoop-2.2 -Pspark-ganglia-lgpl\
-    -Pspark-kinesis-asl\
-=======
-    -Pyarn -Phive -Phive-thriftserver -Phadoop-2.2 -Pspark-ganglia-lgpl\
->>>>>>> dc965364
+    -Pyarn -Phive -Phive-thriftserver -Phadoop-2.2 -Pspark-ganglia-lgpl -Pkinesis-asl \
     release:perform
 
   cd ..
